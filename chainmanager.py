--- conflicted
+++ resolved
@@ -8,6 +8,7 @@
 from db import DB
 import utils
 import rlp
+from blocks import Block
 
 logger = logging.getLogger(__name__)
 
@@ -24,7 +25,6 @@
     def __init__(self):
         super(ChainManager, self).__init__()
         self.transactions = set()
-<<<<<<< HEAD
         self.blockchain = DB(utils.get_db_path())
         self.request_queue = Queue.Queue()
         self.head = None
@@ -54,9 +54,6 @@
             self.blockchain.put('head', blockhash)
             return True
         return False
-=======
-        self.dummy_blockchain = dict()  # hash > block
->>>>>>> 2910dcb5
 
     def configure(self, config):
         self.config = config
@@ -65,7 +62,7 @@
         # genesis block
         # http://etherchain.org/#/block/
         # ab6b9a5613970faa771b12d449b2e9bb925ab7a369f0a4b86b286e9d540099cf
-        if len(self.dummy_blockchain):
+        if self.head:
             return
 
     def loop_body(self):
@@ -82,9 +79,11 @@
         for block in blocks:
             h = rlp_hash(block)
             logger.debug("recv_blocks: %r" % rlp_hash_hex(block))
-            if h not in self.dummy_blockchain:
+            try:
+                self.blockchain.get(h)
+            except:
+                self.add_block(Block(block))
                 new_blocks_H.add(h)
-                self.dummy_blockchain[h] = block
         # ask for children
         for h in new_blocks_H:
             logger.debug("recv_blocks: ask for child block %r" %
