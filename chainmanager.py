import time
import os
from operator import attrgetter
from dispatch import receiver
from stoppable import StoppableLoopThread
import signals
from db import DB
import utils
import rlp
import blocks
import processblock
import peermanager
import config
from transactions import Transaction
from miner import Miner
from synchronizer import Synchronizer
from peer import MAX_GET_CHAIN_SEND_HASHES
from peer import MAX_GET_CHAIN_REQUEST_BLOCKS
from pyethereum.slogging import get_logger
log = get_logger('eth.chain')


rlp_hash_hex = lambda data: utils.sha3(rlp.encode(data)).encode('hex')

NUM_BLOCKS_PER_REQUEST = 256  # MAX_GET_CHAIN_REQUEST_BLOCKS


class Index(object):

    """"
    Collection of indexes

    children:
        - needed to get the uncles of a block
    blocknumbers:
        - needed to mark the longest chain (path to top)
    transactions:
        - optional to resolve txhash to block:tx

    """

    def __init__(self, db, index_transactions=True):
        self.db = db
        self._index_transactions = index_transactions

    def add_block(self, blk):
        self.add_child(blk.prevhash, blk.hash)
        if self._index_transactions:
            self._add_transactions(blk)

    # block by number #########
    def _block_by_number_key(self, number):
        return 'blocknumber:%d' % number

    def update_blocknumbers(self, blk):
        "start from head and update until the existing indices match the block"
        while True:
            self.db.put(self._block_by_number_key(blk.number), blk.hash)
            if blk.number == 0:
                break
            blk = blk.get_parent()
            if self.has_block_by_number(blk.number) and \
                    self.get_block_by_number(blk.number) == blk.hash:
                break

    def has_block_by_number(self, number):
        return self._block_by_number_key(number) in self.db

    def get_block_by_number(self, number):
        "returns block hash"
        return self.db.get(self._block_by_number_key(number))

    # transactions #############
    def _add_transactions(self, blk):
        "'tx_hash' -> 'rlp([blockhash,tx_number])"
<<<<<<< HEAD
        for i, tx in enumerate(blk.get_transactions()):
            self.db.put(tx.hash, rlp.encode([blk.hash, i]))
            # TODO: add test
=======
        for i in range(blk.transaction_count):
            i_enc = utils.encode_int(i)
            tx = blk.transactions.get(rlp.encode(i_enc))
            key = utils.sha3(tx)
            value = rlp.encode([blk.hash, i_enc])
            self.db.put(key, value)
>>>>>>> 5c5405a6

    def get_transaction(self, txhash):
        "return (tx, block, index)"
        blockhash, tx_num_enc = rlp.decode(self.db.get(txhash))
        blk = blocks.Block.deserialize(self.db, self.db.get(blockhash))
        num = utils.decode_int(tx_num_enc)
        tx_data = blk.get_transaction(num)
        return Transaction.create(tx_data), blk, num

    # children ##############

    def _child_db_key(self, blk_hash):
        return 'ci:' + blk_hash

    def add_child(self, parent_hash, child_hash):
        # only efficient for few children per block
        children = self.get_children(parent_hash) + [child_hash]
        assert children.count(child_hash) == 1
        self.db.put(self._child_db_key(parent_hash), rlp.encode(children))

    def get_children(self, blk_hash):
        "returns block hashes"
        key = self._child_db_key(blk_hash)
        if key in self.db:
            return rlp.decode(self.db.get(key))
        return []


class ChainManager(StoppableLoopThread):

    """
    Manages the chain and requests to it.
    """

    # initialized after configure:
    genesis = None
    index = None
    miner = None
    blockchain = None
    synchronizer = None
    config = None

    def __init__(self):
        super(ChainManager, self).__init__()

    def configure(self, config, genesis=None, db=None):
        self.config = config
        if not db:
            db_path = utils.db_path(config.get('misc', 'data_dir'))
            log.info('opening chain', db_path=db_path)
            db = self.blockchain = DB(db_path)
        self.blockchain = db
        self.index = Index(db)
        if genesis:
            self._initialize_blockchain(genesis)
        log.debug('chain @', head_hash=self.head)
        self.genesis = blocks.genesis(db=db)
        log.debug('got genesis', genesis_hash=self.genesis)
        self.new_miner()
        self.synchronizer = Synchronizer(self)

    def _initialize_blockchain(self, genesis=None):
        log.info('Initializing new chain')
        if not genesis:
            genesis = blocks.genesis(self.blockchain)
            log.info('new genesis', genesis_hash=genesis)
            self.index.add_block(genesis)
        self._store_block(genesis)
        assert genesis == blocks.get_block(self.blockchain, genesis.hash)
        self._update_head(genesis)
        assert genesis.hash in self

    @property
    def head(self):
        if not self.config:
            self.configure(config.read_config())
        if not self.blockchain or 'HEAD' not in self.blockchain:
            self._initialize_blockchain()
        ptr = self.blockchain.get('HEAD')
        return blocks.get_block(self.blockchain, ptr)

    def _update_head(self, block):
        if not block.is_genesis():
            assert self.head.chain_difficulty() < block.chain_difficulty()
            if block.get_parent() != self.head:
                log.debug('New Head is on a different branch', head_hash=block, old_head_hash=self.head)
        self.blockchain.put('HEAD', block.hash)
        self.index.update_blocknumbers(self.head)
        self.new_miner()  # reset mining

    def get(self, blockhash):
        assert isinstance(blockhash, str)
        assert len(blockhash) == 32
        return blocks.get_block(self.blockchain, blockhash)

    def has_block(self, blockhash):
        assert isinstance(blockhash, str)
        assert len(blockhash) == 32
        return blockhash in self.blockchain

    def __contains__(self, blockhash):
        return self.has_block(blockhash)

    def _store_block(self, block):
        self.blockchain.put(block.hash, rlp.encode(block))

    def commit(self):
        self.blockchain.commit()


    def loop_body(self):
        ts = time.time()
        pct_cpu = self.config.getint('misc', 'mining')
        if pct_cpu > 0:
            self.mine()
            delay = (time.time() - ts) * (100. / pct_cpu - 1)
            assert delay >= 0
            time.sleep(min(delay, 1.))
        else:
            time.sleep(.01)

    def new_miner(self):
        "new miner is initialized if HEAD is updated"
        # prepare uncles
        uncles = set(self.get_uncles(self.head))
        ineligible = set()  # hashes
        blk = self.head
        for i in range(8):
            for u in blk.uncles:  # assuming uncle headers
                u = utils.sha3(rlp.encode(u))
                if u in self:
                    uncles.discard(self.get(u))
            if blk.has_parent():
                blk = blk.get_parent()

        coinbase = self.config.get('wallet', 'coinbase').decode('hex')
        miner = Miner(self.head, uncles, coinbase)
        if self.miner:
            for tx in self.miner.get_transactions():
                miner.add_transaction(tx)
        self.miner = miner

    def mine(self):
        with self.lock:
            block = self.miner.mine()
            if block:
                # create new block
                if not self.add_block(block, forward=True):
                    log.debug("newly mined block is invalid!?", block_hash=block)
                    self.new_miner()

    def receive_chain(self, transient_blocks, peer=None):
        with self.lock:
            old_head = self.head
            # assuming to receive chain order w/ oldest block first
            transient_blocks.sort(key=attrgetter('number'))
            assert transient_blocks[0].number <= transient_blocks[-1].number

            # notify syncer
            self.synchronizer.received_blocks(peer, transient_blocks)

            for t_block in transient_blocks:  # oldest to newest
                log.debug('Checking PoW', block_hash=t_block.hash)
                if not t_block.header.check_pow():
                    log.debug('Invalid PoW', block_hash=t_block.hash)
                    continue
                log.debug('Deserializing', block_hash=t_block.hash)
                try:
                    block = blocks.Block.init_from_transient(t_block,
                                                             self.blockchain)
                except processblock.InvalidTransaction as e:
                    # FIXME there might be another exception in
                    # blocks.deserializeChild when replaying transactions
                    # if this fails, we need to rewind state
                    log.debug('invalid transaction', block_hash=t_block, error=e)
                    # stop current syncing of this chain and skip the child blocks
                    self.synchronizer.stop_synchronization(peer)
                    return
                except blocks.UnknownParentException:
                    if t_block.prevhash == blocks.GENESIS_PREVHASH:
                        log.debug('Rec Incompatible Genesis', block_hash=t_block)
                        if peer:
                            peer.send_Disconnect(reason='Wrong genesis block')
                    else:  # should be a single newly mined block
                        assert t_block.prevhash not in self
                        assert t_block.prevhash != self.genesis.hash
                        log.debug('unknown parent', block_hash=t_block,
                                  parent_hash=t_block.prevhash.encode('hex'), remote_id=peer)
                        if len(transient_blocks) != 1:
                            # strange situation here.
                            # we receive more than 1 block, so it's not a single newly mined one
                            # sync/network/... failed to add the needed parent at some point
                            # well, this happens whenever we can't validate a block!
                            # we should disconnect!
                            log.warn(
                                'blocks received, but unknown parent.', num=len(transient_blocks))
                        if peer:
                            # request chain for newest known hash
                            self.synchronizer.synchronize_unknown_block(
                                peer, transient_blocks[-1].hash)
                    break
                if block.hash in self:
                    log.debug('known', block_hash=block)
                else:
                    assert block.has_parent()
                    # assume single block is newly mined block
                    forward = len(transient_blocks) == 1
                    success = self.add_block(block, forward=forward)
                    if success:
                        log.debug('added', block_hash=block)

    def add_block(self, block, forward=False):
        "returns True if block was added sucessfully"
        _log = log.bind(block_hash=block)
        # make sure we know the parent
        if not block.has_parent() and not block.is_genesis():
            _log.debug('missing parent')
            return False

        if not block.validate_uncles():
            _log.debug('invalid uncles')
            return False

        # check PoW and forward asap in order to avoid stale blocks
        if not len(block.nonce) == 32:
            _log.debug('nonce not set')
            return False
        elif not block.header.check_pow(block.nonce) and\
                not block.is_genesis():
            _log.debug('invalid nonce')
            return False
        # Forward block w/ valid PoW asap (if not syncing)
        # FIXME: filter peer by wich block was received
        if forward:
            _log.debug("broadcasting new")
            signals.broadcast_new_block.send(sender=None, block=block)

        if block.has_parent():
            try:
                processblock.verify(block, block.get_parent())
            except processblock.VerificationFailed as e:
                _log.critical('VERIFICATION FAILED', error=e)
                f = os.path.join(utils.data_dir, 'badblock.log')
                open(f, 'w').write(str(block.hex_serialize()))
                return False

        if block.number < self.head.number:
            _log.debug("older than head", head_hash=self.head)
            # Q: Should we have any limitations on adding blocks?

        self.index.add_block(block)
        self._store_block(block)

        # set to head if this makes the longest chain w/ most work for that number
        if block.chain_difficulty() > self.head.chain_difficulty():
            _log.debug('new head')
            self._update_head(block)
        elif block.number > self.head.number:
            _log.warn('has higher blk number than head but lower chain_difficulty',
                      head_hash=self.head, block_difficulty=block.chain_difficulty(),
                      head_difficulty=self.head.chain_difficulty())
        self.commit()  # batch commits all changes that came with the new block
        return True

    def get_children(self, block):
        return [self.get(c) for c in self.index.get_children(block.hash)]

    def get_uncles(self, block):
        if not block.has_parent():
            return []
        parent = block.get_parent()
        o = []
        i = 0
        while parent.has_parent() and i < 6:
            grandparent = parent.get_parent()
            o.extend([u for u in self.get_children(grandparent) if u != parent])
            parent = grandparent
            i += 1
        return o

    def add_transaction(self, transaction):
        _log = log.bind(tx_hash=transaction)
        _log.debug("add transaction")
        with self.lock:
            res = self.miner.add_transaction(transaction)
            if res:
                _log.debug("broadcasting valid")
                signals.send_local_transactions.send(
                    sender=None, transactions=[transaction])
            return res

    def get_transactions(self):
        log.debug("get_transactions called")
        return self.miner.get_transactions()

    def get_chain(self, start='', count=NUM_BLOCKS_PER_REQUEST):
        "return 'count' blocks starting from head or start"
        log.debug("get_chain", start=start.encode('hex'), count=count)
        blocks = []
        block = self.head
        if start:
            if start not in self.index.db:
                return []
            block = self.get(start)
            if not self.in_main_branch(block):
                return []
        for i in range(count):
            blocks.append(block)
            if block.is_genesis():
                break
            block = block.get_parent()
        return blocks

    def in_main_branch(self, block):
        try:
            return block.hash == self.index.get_block_by_number(block.number)
        except KeyError:
            return False

    def get_descendants(self, block, count=1):
        log.debug("get_descendants", block_hash=block)
        assert block.hash in self
        block_numbers = range(block.number + 1, min(self.head.number + 1,
                                                    block.number + count + 1))
        return [self.get(self.index.get_block_by_number(n)) for n in block_numbers]


chain_manager = ChainManager()


# receivers ###########
log_api = get_logger('chain.api')


@receiver(signals.get_block_hashes_received)
def handle_get_block_hashes(sender, block_hash, count, peer, **kwargs):
    _log_api = log_api.bind(block_hash=block_hash.encode('hex'))
    _log_api.debug("handle_get_block_hashes", count=count)
    max_hashes = min(count, MAX_GET_CHAIN_SEND_HASHES)
    found = []
    if not block_hash in chain_manager:
        log_api.debug("unknown block")
        peer.send_BlockHashes([])
    last = chain_manager.get(block_hash)
    while len(found) < max_hashes:
        if last.has_parent():
            last = last.get_parent()
            found.append(last.hash)
        else:
            break
    _log_api.debug("sending: found block_hashes", count=len(found))
    with peer.lock:
        peer.send_BlockHashes(found)


@receiver(signals.get_blocks_received)
def handle_get_blocks(sender, block_hashes, peer, **kwargs):
    log_api.debug("handle_get_blocks", count=len(block_hashes))
    found = []
    for bh in block_hashes[:MAX_GET_CHAIN_REQUEST_BLOCKS]:
        if bh in chain_manager:
            found.append(chain_manager.get(bh))
        else:
            log.debug("unknown block requested", block_hash=bh.encode('hex'))
    log_api.debug("found", count=len(found))
    with peer.lock:
        peer.send_Blocks(found)


@receiver(signals.config_ready)
def config_chainmanager(sender, config, **kwargs):
    chain_manager.configure(config)


@receiver(signals.peer_status_received)
def peer_status_received(sender, genesis_hash, peer, **kwargs):
    log_api.debug("received status", remote_id=peer, genesis_hash=genesis_hash.encode('hex'))
    # check genesis
    if genesis_hash != chain_manager.genesis.hash:
        return peer.send_Disconnect(reason='wrong genesis block')

    # request chain
    with peer.lock:
        chain_manager.synchronizer.synchronize_status(
            peer, peer.status_head_hash, peer.status_total_difficulty)
    # send transactions
    with peer.lock:
        log_api.debug("sending transactions", remote_id=peer)
        transactions = chain_manager.get_transactions()
        transactions = [rlp.decode(x.serialize()) for x in transactions]
        peer.send_Transactions(transactions)


@receiver(signals.peer_handshake_success)
def peer_handshake(sender, peer, **kwargs):
    # reply with status if not yet sent
    if peer.has_ethereum_capabilities() and not peer.status_sent:
        log_api.debug("handshake, sending status", remote_id=peer)
        peer.send_Status(chain_manager.head.hash, chain_manager.head.chain_difficulty(),
                            chain_manager.genesis.hash)
    else:
        log_api.debug("handshake, but peer has no 'eth' capablities", remote_id=peer)


@receiver(signals.remote_transactions_received)
def remote_transactions_received_handler(sender, transactions, peer, **kwargs):
    "receives rlp.decoded serialized"
    txl = [Transaction.deserialize(rlp.encode(tx)) for tx in transactions]
    log_api.debug('remote_transactions_received', count=len(txl), remote_id=peer)
    for tx in txl:
        peermanager.txfilter.add(tx, peer)  # FIXME
        chain_manager.add_transaction(tx)


@receiver(signals.local_transaction_received)
def local_transaction_received_handler(sender, transaction, **kwargs):
    "receives transaction object"
    log_api.debug('local_transaction_received', tx_hash=transaction)
    chain_manager.add_transaction(transaction)


@receiver(signals.new_block_received)
def new_block_received_handler(sender, block, peer, **kwargs):
    log_api.debug("recv new remote block", block_hash=block, remote_id=peer)
    chain_manager.receive_chain([block], peer)


@receiver(signals.remote_blocks_received)
def remote_blocks_received_handler(sender, transient_blocks, peer, **kwargs):
    log_api.debug("recv remote blocks", count=len(transient_blocks), remote_id=peer,
                  highest_number=max(x.number for x in transient_blocks))
    if transient_blocks:
        chain_manager.receive_chain(transient_blocks, peer)


@receiver(signals.remote_block_hashes_received)
def remote_block_hashes_received_handler(sender, block_hashes, peer, **kwargs):
    if block_hashes:
        log_api.debug("recv remote block_hashes", count=len(block_hashes), remote_id=peer,
                      first=block_hashes[0].encode('hex'), last=block_hashes[-1].encode('hex'))
    else:
        log_api.debug("recv 0 remore block hashes, signifying genesis block")
    chain_manager.synchronizer.received_block_hashes(peer, block_hashes)<|MERGE_RESOLUTION|>--- conflicted
+++ resolved
@@ -73,18 +73,8 @@
     # transactions #############
     def _add_transactions(self, blk):
         "'tx_hash' -> 'rlp([blockhash,tx_number])"
-<<<<<<< HEAD
         for i, tx in enumerate(blk.get_transactions()):
             self.db.put(tx.hash, rlp.encode([blk.hash, i]))
-            # TODO: add test
-=======
-        for i in range(blk.transaction_count):
-            i_enc = utils.encode_int(i)
-            tx = blk.transactions.get(rlp.encode(i_enc))
-            key = utils.sha3(tx)
-            value = rlp.encode([blk.hash, i_enc])
-            self.db.put(key, value)
->>>>>>> 5c5405a6
 
     def get_transaction(self, txhash):
         "return (tx, block, index)"
