from itertools import count
import json
import pytest
from devp2p.peermanager import PeerManager
from ethereum import tester
from ethereum.ethpow import mine
from ethereum.slogging import get_logger
from pyethapp.accounts import Account, AccountsService, mk_random_privkey
from pyethapp.app import EthApp
from pyethapp.config import update_config_with_defaults, get_default_config
from pyethapp.db_service import DBService
from pyethapp.eth_service import ChainService
from pyethapp.jsonrpc import JSONRPCServer, quantity_encoder, address_encoder, data_decoder,   \
                             data_encoder
from pyethapp.pow_service import PoWService

log = get_logger('test.jsonrpc')


# EVM code corresponding to the following solidity code:
#
#     contract LogTest {
#         event Log();
#
#         function () {
#             Log();
#         }
#     }
#
# (compiled with online Solidity compiler at https://chriseth.github.io/browser-solidity/ version
# 0.1.1-34172c3b/RelWithDebInfo-Emscripten/clang/int)
LOG_EVM = ('606060405260448060116000396000f30060606040523615600d57600d565b60425b7f5e7df75d54'
           'e493185612379c616118a4c9ac802de621b010c96f74d22df4b30a60405180905060405180910390'
           'a15b565b00').decode('hex')


from pyethapp.jsonrpc import Compilers


solidity_code = "contract test { function multiply(uint a) returns(uint d) {   return a * 7;   } }"


<<<<<<< HEAD
def test_compileSolidity():
    from pyethapp.jsonrpc import Compilers, data_encoder
    import ethereum._solidity
    s = ethereum._solidity.get_solidity()
    if s == None:
        pytest.xfail("solidity not installed, not tested")
    else:
        c = Compilers()
        bc = s.compile(solidity_code)
        abi = s.mk_full_signature(solidity_code)
        A = dict(test=dict(code=data_encoder(bc),
                           info=dict(source=solidity_code,
                                     language='Solidity',
                                     languageVersion='0',
                                     compilerVersion='0',
                                     abiDefinition=abi,
                                     userDoc=dict(methods=dict()),
                                     developerDoc=dict(methods=dict()),
                                     )
                           )
                 )
        B = c.compileSolidity(solidity_code)
        assert A.keys() == B.keys()
        At = A['test']
        Bt = B['test']
        assert At['code'] == Bt['code']
        for k, Av in At['info'].items():
            if k == 'compilerVersion':
                continue
            assert Av == Bt['info'][k]


@pytest.fixture
def test_app(request, tmpdir):

    class TestApp(EthApp):

        def start(self):
            super(TestApp, self).start()
            log.debug('adding test accounts')
            # high balance account
            self.services.accounts.add_account(Account.new('', tester.keys[0]), store=False)
            # low balance account
            self.services.accounts.add_account(Account.new('', tester.keys[1]), store=False)
            # locked account
            locked_account = Account.new('', tester.keys[2])
            locked_account.lock()
            self.services.accounts.add_account(locked_account, store=False)
            assert set(acct.address for acct in self.services.accounts) == set(tester.accounts[:3])

        def mine_next_block(self):
            """Mine until a valid nonce is found.

            :returns: the new head
            """
            log.debug('mining next block')
            block = self.services.chain.chain.head_candidate
            delta_nonce = 10**6
            for start_nonce in count(0, delta_nonce):
                bin_nonce, mixhash = mine(block.number, block.difficulty, block.mining_hash,
                                          start_nonce=start_nonce, rounds=delta_nonce)
                if bin_nonce:
                    break
            self.services.pow.recv_found_nonce(bin_nonce, mixhash, block.mining_hash)
            log.debug('block mined')
            return self.services.chain.chain.head

        def rpc_request(self, method, *args):
            """Simulate an incoming JSON RPC request and return the result.

            Example::

                >>> assert test_app.rpc_request('eth_getBalance', '0x' + 'ff' * 20) == '0x0'

            """
            log.debug('simulating rpc request', method=method)
            method = self.services.jsonrpc.dispatcher.get_method(method)
            res = method(*args)
            log.debug('got response', response=res)
            return res

    # genesis block with reduced difficulty, increased gas limit, and allocations to test accounts
    genesis_block = {
        "nonce": "0x0000000000000042",
        "difficulty": "0x1",
        "alloc": {
            tester.accounts[0].encode('hex'): {'balance': 10**24},
            tester.accounts[1].encode('hex'): {'balance': 1},
            tester.accounts[2].encode('hex'): {'balance': 10**24},
        },
        "mixhash": "0x0000000000000000000000000000000000000000000000000000000000000000",
        "coinbase": "0x0000000000000000000000000000000000000000",
        "timestamp": "0x00",
        "parentHash": "0x0000000000000000000000000000000000000000000000000000000000000000",
        "extraData": "0x",
        "gasLimit": "0x2fefd8"
    }
    genesis_block_file = tmpdir.join('test_genesis_block.json')
    genesis_block_file.write(json.dumps(genesis_block))

    config = {
        'data_dir': str(tmpdir),
        'db': {'implementation': 'EphemDB'},
        'pow': {'activated': False},
        'p2p': {
            'min_peers': 0,
            'max_peers': 0,
            'listen_port': 29873
        },
        'node': {'privkey_hex': mk_random_privkey().encode('hex')},
        'discovery': {
            'boostrap_nodes': [],
            'listen_port': 29873
        },
        'eth': {'genesis': str(genesis_block_file)},
        'jsonrpc': {'listen_port': 29873}
    }
    services = [DBService, AccountsService, PeerManager, ChainService, PoWService, JSONRPCServer]
    update_config_with_defaults(config, get_default_config([TestApp] + services))
    app = TestApp(config)
    for service in services:
        service.register_with_app(app)

    def fin():
        log.debug('stopping test app')
        app.stop()
    request.addfinalizer(fin)

    log.debug('starting test app')
    app.start()
    return app


def test_send_transaction(test_app):
    chain = test_app.services.chain.chain
    assert chain.head_candidate.get_balance('\xff' * 20) == 0
    tx = {
        'from': address_encoder(test_app.services.accounts.unlocked_accounts()[0].address),
        'to': address_encoder('\xff' * 20),
        'value': quantity_encoder(1)
    }
    tx_hash = data_decoder(test_app.rpc_request('eth_sendTransaction', tx))
    assert tx_hash == chain.head_candidate.get_transaction(0).hash
    assert chain.head_candidate.get_balance('\xff' * 20) == 1
    test_app.mine_next_block()
    assert tx_hash == chain.head.get_transaction(0).hash
    assert chain.head.get_balance('\xff' * 20) == 1

    # send transactions from account which can't pay gas
    tx['from'] = address_encoder(test_app.services.accounts.unlocked_accounts()[1].address)
    tx_hash = data_decoder(test_app.rpc_request('eth_sendTransaction', tx))
    assert chain.head_candidate.get_transactions() == []


def test_pending_transaction_filter(test_app):
    filter_id = test_app.rpc_request('eth_newPendingTransactionFilter')
    assert test_app.rpc_request('eth_getFilterChanges', filter_id) == []
    tx = {
        'from': address_encoder(test_app.services.accounts.unlocked_accounts()[0].address),
        'to': address_encoder('\xff' * 20)
    }

    def test_sequence(s):
        tx_hashes = []
        for c in s:
            if c == 't':
                tx_hashes.append(test_app.rpc_request('eth_sendTransaction', tx))
            elif c == 'b':
                test_app.mine_next_block()
            else:
                assert False
        assert test_app.rpc_request('eth_getFilterChanges', filter_id) == tx_hashes
        assert test_app.rpc_request('eth_getFilterChanges', filter_id) == []

    sequences = [
        't',
        'b',
        'ttt',
        'tbt',
        'ttbttt',
        'bttbtttbt',
        'bttbtttbttbb',
    ]
    map(test_sequence, sequences)


def test_new_block_filter(test_app):
    filter_id = test_app.rpc_request('eth_newBlockFilter')
    assert test_app.rpc_request('eth_getFilterChanges', filter_id) == []
    h = test_app.mine_next_block().hash
    assert test_app.rpc_request('eth_getFilterChanges', filter_id) == [data_encoder(h)]
    assert test_app.rpc_request('eth_getFilterChanges', filter_id) == []
    hashes = [data_encoder(test_app.mine_next_block().hash) for i in range(3)]
    assert test_app.rpc_request('eth_getFilterChanges', filter_id) == hashes
    assert test_app.rpc_request('eth_getFilterChanges', filter_id) == []
    assert test_app.rpc_request('eth_getFilterChanges', filter_id) == []


def test_get_logs(test_app):
    test_app.mine_next_block()  # start with a fresh block
    n0 = test_app.services.chain.chain.head.number
    sender = address_encoder(test_app.services.accounts.unlocked_accounts()[0].address)
    contract_creation = {
        'from': sender,
        'data': data_encoder(LOG_EVM)
    }
    tx_hash = test_app.rpc_request('eth_sendTransaction', contract_creation)
    test_app.mine_next_block()
    receipt = test_app.rpc_request('eth_getTransactionReceipt', tx_hash)
    contract_address = receipt['contractAddress']
    tx = {
        'from': sender,
        'to': contract_address
    }

    # single log in pending block
    test_app.rpc_request('eth_sendTransaction', tx)
    logs1 = test_app.rpc_request('eth_getLogs', {
        'fromBlock': 'pending',
        'toBlock': 'pending'
    });
    assert len(logs1) == 1
    assert logs1[0]['type'] == 'pending'
    assert logs1[0]['logIndex'] == None
    assert logs1[0]['transactionIndex'] == None
    assert logs1[0]['transactionHash'] == None
    assert logs1[0]['blockHash'] == None
    assert logs1[0]['blockNumber'] == None
    assert logs1[0]['address'] == contract_address

    logs2 = test_app.rpc_request('eth_getLogs', {
        'fromBlock': 'pending',
        'toBlock': 'pending'
    });
    assert logs2 == logs1

    # same log, but now mined in head
    test_app.mine_next_block()
    logs3 = test_app.rpc_request('eth_getLogs', {
        'fromBlock': 'latest',
        'toBlock': 'latest'
    });
    assert len(logs3) == 1
    assert logs3[0]['type'] == 'mined'
    assert logs3[0]['logIndex'] == '0x0'
    assert logs3[0]['transactionIndex'] == '0x0'
    assert logs3[0]['blockHash'] == data_encoder(test_app.services.chain.chain.head.hash)
    assert logs3[0]['blockNumber'] == quantity_encoder(test_app.services.chain.chain.head.number)
    assert logs3[0]['address'] == contract_address

    # another log in pending block
    test_app.rpc_request('eth_sendTransaction', tx)
    logs4 = test_app.rpc_request('eth_getLogs', {
        'fromBlock': 'latest',
        'toBlock': 'pending'
    })
    assert logs4 == [logs1[0], logs3[0]] or logs4 == [logs3[0], logs1[0]]

    # two logs in pending block
    test_app.rpc_request('eth_sendTransaction', tx)
    logs5 = test_app.rpc_request('eth_getLogs', {
        'fromBlock': 'pending',
        'toBlock': 'pending'
    })
    assert len(logs5) == 2
    assert logs5[0] == logs5[1] == logs1[0]

    # two logs in head
    test_app.mine_next_block()
    logs6 = test_app.rpc_request('eth_getLogs', {
        'fromBlock': 'latest',
        'toBlock': 'pending'
    })
    for log in logs6:
        assert log['type'] == 'mined'
        assert log['logIndex'] == '0x0'
        assert log['blockHash'] == data_encoder(test_app.services.chain.chain.head.hash)
        assert log['blockNumber'] == quantity_encoder(test_app.services.chain.chain.head.number)
        assert log['address'] == contract_address
    assert sorted([log['transactionIndex'] for log in logs6]) == ['0x0', '0x1']

    # everything together with another log in pending block
    test_app.rpc_request('eth_sendTransaction', tx)
    logs7 = test_app.rpc_request('eth_getLogs', {
        'fromBlock': quantity_encoder(n0),
        'toBlock': 'pending'
    })
    assert sorted(logs7) == sorted(logs3 + logs6 + logs1)


def test_get_filter_changes(test_app):
    test_app.mine_next_block()  # start with a fresh block
    n0 = test_app.services.chain.chain.head.number
    sender = address_encoder(test_app.services.accounts.unlocked_accounts()[0].address)
    contract_creation = {
        'from': sender,
        'data': data_encoder(LOG_EVM)
    }
    tx_hash = test_app.rpc_request('eth_sendTransaction', contract_creation)
    test_app.mine_next_block()
    receipt = test_app.rpc_request('eth_getTransactionReceipt', tx_hash)
    contract_address = receipt['contractAddress']
    tx = {
        'from': sender,
        'to': contract_address
    }

    pending_filter_id = test_app.rpc_request('eth_newFilter', {
        'fromBlock': 'pending',
        'toBlock': 'pending'
    });
    latest_filter_id = test_app.rpc_request('eth_newFilter', {
        'fromBlock': 'latest',
        'toBlock': 'latest'
    });
    tx_hashes = []
    logs = []

    # tx in pending block
    tx_hashes.append(test_app.rpc_request('eth_sendTransaction', tx))
    logs.append(test_app.rpc_request('eth_getFilterChanges', pending_filter_id))
    assert len(logs[-1]) == 1
    assert logs[-1][0]['type'] == 'pending'
    assert logs[-1][0]['logIndex'] == None
    assert logs[-1][0]['transactionIndex'] == None
    assert logs[-1][0]['transactionHash'] == None
    assert logs[-1][0]['blockHash'] == None
    assert logs[-1][0]['blockNumber'] == None
    assert logs[-1][0]['address'] == contract_address
    pending_log = logs[-1][0]

    logs.append(test_app.rpc_request('eth_getFilterChanges', pending_filter_id))
    assert logs[-1] == []

    logs.append(test_app.rpc_request('eth_getFilterChanges', latest_filter_id))
    assert logs[-1] == []

    test_app.mine_next_block()
    logs.append(test_app.rpc_request('eth_getFilterChanges', latest_filter_id))
    assert len(logs[-1]) == 1  # log from before, but now mined
    assert logs[-1][0]['type'] == 'mined'
    assert logs[-1][0]['logIndex'] == '0x0'
    assert logs[-1][0]['transactionIndex'] == '0x0'
    assert logs[-1][0]['transactionHash'] == tx_hashes[-1]
    assert logs[-1][0]['blockHash'] == data_encoder(test_app.services.chain.chain.head.hash)
    assert logs[-1][0]['blockNumber'] == quantity_encoder(test_app.services.chain.chain.head.number)
    assert logs[-1][0]['address'] == contract_address
    logs_in_range = [logs[-1][0]]

    # send tx and mine block
    tx_hashes.append(test_app.rpc_request('eth_sendTransaction', tx))
    test_app.mine_next_block()
    logs.append(test_app.rpc_request('eth_getFilterChanges', pending_filter_id))
    assert len(logs[-1]) == 1
    assert logs[-1][0]['type'] == 'mined'
    assert logs[-1][0]['logIndex'] == '0x0'
    assert logs[-1][0]['transactionIndex'] == '0x0'
    assert logs[-1][0]['transactionHash'] == tx_hashes[-1]
    assert logs[-1][0]['blockHash'] == data_encoder(test_app.services.chain.chain.head.hash)
    assert logs[-1][0]['blockNumber'] == quantity_encoder(test_app.services.chain.chain.head.number)
    assert logs[-1][0]['address'] == contract_address
    logs_in_range.append(logs[-1][0])

    logs.append(test_app.rpc_request('eth_getFilterChanges', latest_filter_id))
    assert logs[-1] == logs[-2]  # latest and pending filter see same (mined) log

    logs.append(test_app.rpc_request('eth_getFilterChanges', latest_filter_id))
    assert logs[-1] == []

    test_app.mine_next_block()
    logs.append(test_app.rpc_request('eth_getFilterChanges', pending_filter_id))
    assert logs[-1] == []

    range_filter_id = test_app.rpc_request('eth_newFilter', {
        'fromBlock': quantity_encoder(test_app.services.chain.chain.head.number - 3),
        'toBlock': 'pending'
    })
    tx_hashes.append(test_app.rpc_request('eth_sendTransaction', tx))
    logs.append(test_app.rpc_request('eth_getFilterChanges', range_filter_id))
    assert sorted(logs[-1]) == sorted(logs_in_range + [pending_log])
=======
@pytest.mark.skipif('solidity' not in Compilers().compilers, reason="solidity compiler not available")
def test_compileSolidity():
    result = Compilers().compileSolidity(solidity_code)
    assert set(result.keys()) == {'test'}
    assert set(result['test'].keys()) == {'info', 'code'}
    assert set(result['test']['info']) == {
        'language', 'languageVersion', 'abiDefinition', 'source',
        'compilerVersion', 'developerDoc', 'userDoc'
    }
>>>>>>> 0d269d74
<|MERGE_RESOLUTION|>--- conflicted
+++ resolved
@@ -40,7 +40,6 @@
 solidity_code = "contract test { function multiply(uint a) returns(uint d) {   return a * 7;   } }"
 
 
-<<<<<<< HEAD
 def test_compileSolidity():
     from pyethapp.jsonrpc import Compilers, data_encoder
     import ethereum._solidity
@@ -73,6 +72,17 @@
             assert Av == Bt['info'][k]
 
 
+@pytest.mark.skipif('solidity' not in Compilers().compilers, reason="solidity compiler not available")
+def test_compileSolidity_2():
+    result = Compilers().compileSolidity(solidity_code)
+    assert set(result.keys()) == {'test'}
+    assert set(result['test'].keys()) == {'info', 'code'}
+    assert set(result['test']['info']) == {
+        'language', 'languageVersion', 'abiDefinition', 'source',
+        'compilerVersion', 'developerDoc', 'userDoc'
+    }
+
+
 @pytest.fixture
 def test_app(request, tmpdir):
 
@@ -420,15 +430,4 @@
     })
     tx_hashes.append(test_app.rpc_request('eth_sendTransaction', tx))
     logs.append(test_app.rpc_request('eth_getFilterChanges', range_filter_id))
-    assert sorted(logs[-1]) == sorted(logs_in_range + [pending_log])
-=======
-@pytest.mark.skipif('solidity' not in Compilers().compilers, reason="solidity compiler not available")
-def test_compileSolidity():
-    result = Compilers().compileSolidity(solidity_code)
-    assert set(result.keys()) == {'test'}
-    assert set(result['test'].keys()) == {'info', 'code'}
-    assert set(result['test']['info']) == {
-        'language', 'languageVersion', 'abiDefinition', 'source',
-        'compilerVersion', 'developerDoc', 'userDoc'
-    }
->>>>>>> 0d269d74
+    assert sorted(logs[-1]) == sorted(logs_in_range + [pending_log])